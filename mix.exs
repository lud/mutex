defmodule Mutex.Mixfile do
  use Mix.Project

  @source_url "https://github.com/lud/mutex"
  @version "1.3.1"

  def project do
    [
      app: :mutex,
<<<<<<< HEAD
      version: @version,
=======
      description: """
      This package implements a simple mutex as a GenServer. It allows to await
      locked keys and handles locking multiple keys without deadlocks.
      """,
      version: "1.3.2",
>>>>>>> 2ef22e86
      elixir: "~> 1.7",
      build_embedded: Mix.env() == :prod,
      start_permanent: Mix.env() == :prod,
      deps: deps(),
      docs: docs(),
      name: "Mutex",
      package: package()
    ]
  end

  def application do
    # Specify extra applications you'll use from Erlang/Elixir
    [extra_applications: [:logger]]
  end

  defp deps do
    [
      {:ex_doc, ">= 0.0.0", only: :dev, runtime: false}
    ]
  end

  defp package() do
    [
      description:
        "This package implements a simple mutex as a GenServer. " <>
          "It allows to await locked keys and handles locking multiple keys " <>
          "without deadlocks.",
      licenses: ["MIT"],
      maintainers: ["Ludovic Demblans <ludovic@demblans.com>"],
      links: %{"GitHub" => @source_url}
    ]
  end

  defp docs do
    [
      extras: [
        "LICENSE.md": [title: "License"],
        "README.md": [title: "Overview"]
      ],
      main: "readme",
      source_url: @source_url,
      source_ref: "v#{@version}",
      formatters: ["html"]
    ]
  end
end<|MERGE_RESOLUTION|>--- conflicted
+++ resolved
@@ -7,15 +7,11 @@
   def project do
     [
       app: :mutex,
-<<<<<<< HEAD
       version: @version,
-=======
       description: """
       This package implements a simple mutex as a GenServer. It allows to await
       locked keys and handles locking multiple keys without deadlocks.
       """,
-      version: "1.3.2",
->>>>>>> 2ef22e86
       elixir: "~> 1.7",
       build_embedded: Mix.env() == :prod,
       start_permanent: Mix.env() == :prod,
